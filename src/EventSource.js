const XMLReadyStateMap = [
  'UNSENT',
  'OPENED',
  'HEADERS_RECEIVED',
  'LOADING',
  'DONE',
];

class EventSource {
  ERROR = -1;
  CONNECTING = 0;
  OPEN = 1;
  CLOSED = 2;

  CRLF = '\r\n';
  LF = '\n';
  CR = '\r';

  constructor(url, options = {}) {
    this.lastEventId = null;
    this.status = this.CONNECTING;

    this.eventHandlers = {
      open: [],
      message: [],
      error: [],
      close: [],
    };

    this.method = options.method || 'GET';
    this.timeout = options.timeout ?? 0;
    this.timeoutBeforeConnection = options.timeoutBeforeConnection ?? 500;
    this.withCredentials = options.withCredentials || false;
    this.body = options.body || undefined;
    this.debug = options.debug || false;
    this.interval = options.pollingInterval ?? 5000;
    this.lineEndingCharacter = options.lineEndingCharacter || null;

    const defaultHeaders = {
      Accept: 'text/event-stream',
      'Cache-Control': 'no-cache',
      'X-Requested-With': 'XMLHttpRequest',
    };

    this.headers = {
      ...defaultHeaders,
     ...options.headers
    };

    this._xhr = null;
    this._pollTimer = null;
    this._lastIndexProcessed = 0;

    if (
      !url ||
      (typeof url !== 'string' && typeof url.toString !== 'function')
    ) {
      throw new SyntaxError('[EventSource] Invalid URL argument.');
    }

    if (typeof url.toString === 'function') {
      this.url = url.toString();
    } else {
      this.url = url;
    }

    this._pollAgain(this.timeoutBeforeConnection, true);
  }

  _pollAgain(time, allowZero) {
    if (time > 0 || allowZero) {
      this._logDebug(`[EventSource] Will open new connection in ${time} ms.`);
      this._pollTimer = setTimeout(() => {
        this.open();
      }, time);
    }
  }

  open() {
    try {
      this.status = this.CONNECTING;

      this._lastIndexProcessed = 0;

      this._xhr = new XMLHttpRequest();
      this._xhr.open(this.method, this.url, true);

      if (this.withCredentials) {
        this._xhr.withCredentials = true;
      }

      for (const [key, value] of Object.entries(this.headers)) {
        if(value) this._xhr.setRequestHeader(key, value);
      }

      if (this.lastEventId !== null) {
        this._xhr.setRequestHeader('Last-Event-ID', this.lastEventId);
      }

      this._xhr.timeout = this.timeout;

      this._xhr.onreadystatechange = () => {
        if (this.status === this.CLOSED) {
          return;
        }

        const xhr = this._xhr;

        this._logDebug(
          `[EventSource][onreadystatechange] ReadyState: ${XMLReadyStateMap[xhr.readyState] || 'Unknown'
          }(${xhr.readyState}), status: ${xhr.status}`
        );

        if (
          ![XMLHttpRequest.DONE, XMLHttpRequest.LOADING].includes(
            xhr.readyState
          )
        ) {
          return;
        }

        if (xhr.status >= 200 && xhr.status < 400) {
          if (this.status === this.CONNECTING) {
            this.status = this.OPEN;
            this.dispatch('open', { type: 'open' });
            this._logDebug(
              '[EventSource][onreadystatechange][OPEN] Connection opened.'
            );
          }

          this._handleEvent(xhr.responseText || '');

          if (xhr.readyState === XMLHttpRequest.DONE) {
            this._logDebug(
              '[EventSource][onreadystatechange][DONE] Operation done.'
            );
            this._pollAgain(this.interval, false);
          }
        } else if (xhr.status !== 0) {
          this.status = this.ERROR;
          this.dispatch('error', {
            type: 'error',
            message: xhr.responseText,
            xhrStatus: xhr.status,
            xhrState: xhr.readyState,
          });

          if (xhr.readyState === XMLHttpRequest.DONE) {
            this._logDebug(
              '[EventSource][onreadystatechange][ERROR] Response status error.'
            );
            this._pollAgain(this.interval, false);
          }
        }
      };

      this._xhr.onerror = () => {
        if (this.status === this.CLOSED) {
          return;
        }

        this.status = this.ERROR;
        this.dispatch('error', {
          type: 'error',
          message: this._xhr.responseText,
          xhrStatus: this._xhr.status,
          xhrState: this._xhr.readyState,
        });
      };

      if (this.body) {
        this._xhr.send(this.body);
      } else {
        this._xhr.send();
      }

      if (this.timeout > 0) {
        setTimeout(() => {
          if (this._xhr.readyState === XMLHttpRequest.LOADING) {
            this.dispatch('error', { type: 'timeout' });
            this.close();
          }
        }, this.timeout);
      }
    } catch (e) {
      this.status = this.ERROR;
      this.dispatch('error', {
        type: 'exception',
        message: e.message,
        error: e,
      });
    }
  }

  _logDebug(...msg) {
    if (this.debug) {
      console.debug(...msg);
    }
  }

  _handleEvent(response) {
    if (this.lineEndingCharacter === null) {
      const detectedNewlineChar = this._detectNewlineChar(response);
      if (detectedNewlineChar !== null) {
        this._logDebug(
          `[EventSource] Automatically detected lineEndingCharacter: ${JSON.stringify(
            detectedNewlineChar
          ).slice(1, -1)}`
        );
        this.lineEndingCharacter = detectedNewlineChar;
      } else {
        console.warn(
<<<<<<< HEAD
          '[EventSource] Unable to identify the line ending character. Ensure your server delivers a standard line ending character: \\r\\n, \\n, \\r, or specify your custom character using the 'lineEndingCharacter' option.'
=======
          "[EventSource] Unable to identify the line ending character. Ensure your server delivers a standard line ending character: \\r\\n, \\n, \\r, or specify your custom character using the 'lineEndingCharacter' option."
>>>>>>> f3c88f2f
        );
        return;
      }
    }

    const indexOfDoubleNewline = this._getLastDoubleNewlineIndex(response);
    if (indexOfDoubleNewline <= this._lastIndexProcessed) {
      return;
    }

    const parts = response
      .substring(this._lastIndexProcessed, indexOfDoubleNewline)
      .split(this.lineEndingCharacter);

    this._lastIndexProcessed = indexOfDoubleNewline;

    let type = undefined;
    let id = null;
    let data = [];
    let retry = 0;
    let line = '';

    for (let i = 0; i < parts.length; i++) {
      line = parts[i].trim();
      if (line.startsWith('event')) {
        type = line.replace(/event:?\s*/, '');
      } else if (line.startsWith('retry')) {
        retry = parseInt(line.replace(/retry:?\s*/, ''), 10);
        if (!isNaN(retry)) {
          this.interval = retry;
        }
      } else if (line.startsWith('data')) {
        data.push(line.replace(/data:?\s*/, ''));
      } else if (line.startsWith('id')) {
        id = line.replace(/id:?\s*/, '');
        if (id !== '') {
          this.lastEventId = id;
        } else {
          this.lastEventId = null;
        }
      } else if (line === '') {
        if (data.length > 0) {
          const eventType = type || 'message';
          const event = {
            type: eventType,
            data: data.join('\n'),
            url: this.url,
            lastEventId: this.lastEventId,
          };

          this.dispatch(eventType, event);

          data = [];
          type = undefined;
        }
      }
    }
  }

  _detectNewlineChar(response) {
    const supportedLineEndings = [this.CRLF, this.LF, this.CR];
    for (const char of supportedLineEndings) {
      if (response.includes(char)) {
        return char;
      }
    }
    return null;
  }

  _getLastDoubleNewlineIndex(response) {
    const doubleLineEndingCharacter =
      this.lineEndingCharacter + this.lineEndingCharacter;
    const lastIndex = response.lastIndexOf(doubleLineEndingCharacter);
    if (lastIndex === -1) {
      return -1;
    }

    return lastIndex + doubleLineEndingCharacter.length;
  }

  addEventListener(type, listener) {
    if (this.eventHandlers[type] === undefined) {
      this.eventHandlers[type] = [];
    }

    this.eventHandlers[type].push(listener);
  }

  removeEventListener(type, listener) {
    if (this.eventHandlers[type] !== undefined) {
      this.eventHandlers[type] = this.eventHandlers[type].filter(
        (handler) => handler !== listener
      );
    }
  }

  removeAllEventListeners(type) {
    const availableTypes = Object.keys(this.eventHandlers);

    if (type === undefined) {
      for (const eventType of availableTypes) {
        this.eventHandlers[eventType] = [];
      }
    } else {
      if (!availableTypes.includes(type)) {
        throw Error(
          `[EventSource] '${type}' type is not supported event type.`
        );
      }

      this.eventHandlers[type] = [];
    }
  }

  dispatch(type, data) {
    const availableTypes = Object.keys(this.eventHandlers);

    if (!availableTypes.includes(type)) {
      return;
    }

    for (const handler of Object.values(this.eventHandlers[type])) {
      handler(data);
    }
  }

  close() {
    if (this.status !== this.CLOSED) {
      this.status = this.CLOSED;
      this.dispatch('close', { type: 'close' });
    }

    clearTimeout(this._pollTimer);
    if (this._xhr) {
      this._xhr.abort();
    }
  }
}

export default EventSource;<|MERGE_RESOLUTION|>--- conflicted
+++ resolved
@@ -51,10 +51,7 @@
     this._pollTimer = null;
     this._lastIndexProcessed = 0;
 
-    if (
-      !url ||
-      (typeof url !== 'string' && typeof url.toString !== 'function')
-    ) {
+    if (!url || (typeof url !== 'string' && typeof url.toString !== 'function')) {
       throw new SyntaxError('[EventSource] Invalid URL argument.');
     }
 
@@ -106,16 +103,9 @@
 
         const xhr = this._xhr;
 
-        this._logDebug(
-          `[EventSource][onreadystatechange] ReadyState: ${XMLReadyStateMap[xhr.readyState] || 'Unknown'
-          }(${xhr.readyState}), status: ${xhr.status}`
-        );
-
-        if (
-          ![XMLHttpRequest.DONE, XMLHttpRequest.LOADING].includes(
-            xhr.readyState
-          )
-        ) {
+        this._logDebug(`[EventSource][onreadystatechange] ReadyState: ${XMLReadyStateMap[xhr.readyState] || 'Unknown'}(${xhr.readyState}), status: ${xhr.status}`);
+
+        if (![XMLHttpRequest.DONE, XMLHttpRequest.LOADING].includes(xhr.readyState)) {
           return;
         }
 
@@ -123,17 +113,13 @@
           if (this.status === this.CONNECTING) {
             this.status = this.OPEN;
             this.dispatch('open', { type: 'open' });
-            this._logDebug(
-              '[EventSource][onreadystatechange][OPEN] Connection opened.'
-            );
+            this._logDebug('[EventSource][onreadystatechange][OPEN] Connection opened.');
           }
 
           this._handleEvent(xhr.responseText || '');
 
           if (xhr.readyState === XMLHttpRequest.DONE) {
-            this._logDebug(
-              '[EventSource][onreadystatechange][DONE] Operation done.'
-            );
+            this._logDebug('[EventSource][onreadystatechange][DONE] Operation done.');
             this._pollAgain(this.interval, false);
           }
         } else if (xhr.status !== 0) {
@@ -146,9 +132,7 @@
           });
 
           if (xhr.readyState === XMLHttpRequest.DONE) {
-            this._logDebug(
-              '[EventSource][onreadystatechange][ERROR] Response status error.'
-            );
+            this._logDebug('[EventSource][onreadystatechange][ERROR] Response status error.');
             this._pollAgain(this.interval, false);
           }
         }
@@ -202,20 +186,10 @@
     if (this.lineEndingCharacter === null) {
       const detectedNewlineChar = this._detectNewlineChar(response);
       if (detectedNewlineChar !== null) {
-        this._logDebug(
-          `[EventSource] Automatically detected lineEndingCharacter: ${JSON.stringify(
-            detectedNewlineChar
-          ).slice(1, -1)}`
-        );
+        this._logDebug(`[EventSource] Automatically detected lineEndingCharacter: ${JSON.stringify(detectedNewlineChar).slice(1, -1)}`);
         this.lineEndingCharacter = detectedNewlineChar;
       } else {
-        console.warn(
-<<<<<<< HEAD
-          '[EventSource] Unable to identify the line ending character. Ensure your server delivers a standard line ending character: \\r\\n, \\n, \\r, or specify your custom character using the 'lineEndingCharacter' option.'
-=======
-          "[EventSource] Unable to identify the line ending character. Ensure your server delivers a standard line ending character: \\r\\n, \\n, \\r, or specify your custom character using the 'lineEndingCharacter' option."
->>>>>>> f3c88f2f
-        );
+        console.warn("[EventSource] Unable to identify the line ending character. Ensure your server delivers a standard line ending character: \\r\\n, \\n, \\r, or specify your custom character using the 'lineEndingCharacter' option.");
         return;
       }
     }
@@ -225,9 +199,7 @@
       return;
     }
 
-    const parts = response
-      .substring(this._lastIndexProcessed, indexOfDoubleNewline)
-      .split(this.lineEndingCharacter);
+    const parts = response.substring(this._lastIndexProcessed, indexOfDoubleNewline).split(this.lineEndingCharacter);
 
     this._lastIndexProcessed = indexOfDoubleNewline;
 
@@ -285,8 +257,7 @@
   }
 
   _getLastDoubleNewlineIndex(response) {
-    const doubleLineEndingCharacter =
-      this.lineEndingCharacter + this.lineEndingCharacter;
+    const doubleLineEndingCharacter = this.lineEndingCharacter + this.lineEndingCharacter;
     const lastIndex = response.lastIndexOf(doubleLineEndingCharacter);
     if (lastIndex === -1) {
       return -1;
@@ -305,9 +276,7 @@
 
   removeEventListener(type, listener) {
     if (this.eventHandlers[type] !== undefined) {
-      this.eventHandlers[type] = this.eventHandlers[type].filter(
-        (handler) => handler !== listener
-      );
+      this.eventHandlers[type] = this.eventHandlers[type].filter((handler) => handler !== listener);
     }
   }
 
@@ -320,9 +289,7 @@
       }
     } else {
       if (!availableTypes.includes(type)) {
-        throw Error(
-          `[EventSource] '${type}' type is not supported event type.`
-        );
+        throw Error(`[EventSource] '${type}' type is not supported event type.`);
       }
 
       this.eventHandlers[type] = [];
